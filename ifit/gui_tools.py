"""Contains scripts to launch GUI tools.

These functions laucnch new windows for tasks outside the standard GUI,
including:
    - Calculate light dilution
    - Characterise the flat spectrum and instrument line shape
    - Measure fluxes from traverse measurements
"""
import os
import sys
import yaml
import logging
import traceback
import numpy as np
import pandas as pd
import pyqtgraph as pg
from functools import partial
from scipy.optimize import curve_fit
from scipy.interpolate import griddata
from PySide6.QtGui import QIcon, QPalette, QColor
from PySide6.QtCore import Qt, QThreadPool, QObject, Signal, QThread
from PySide6.QtWidgets import (QMainWindow, QWidget, QApplication, QGridLayout,
                               QLabel, QTextEdit, QLineEdit, QPushButton,
                               QFileDialog, QScrollArea, QCheckBox, QSplitter,
                               QComboBox, QDoubleSpinBox, QTableWidget, QFrame,
<<<<<<< HEAD
                               QTableWidgetItem, QTabWidget, QMessageBox)

from ifit.gui_functions import QTextEditLogger, DSpinBox, Widgets
=======
                               QTableWidgetItem, QTabWidget, QMessageBox,
                               QPlainTextEdit)

from ifit.gui_functions import DSpinBox, Widgets
>>>>>>> e44c7c52
from ifit.parameters import Parameters
from ifit.spectral_analysis import Analyser
from ifit.load_spectra import average_spectra
from ifit.light_dilution import generate_ld_curves

try:
    from .make_ils import super_gaussian
    from .haversine import haversine
except ImportError:
    from make_ils import super_gaussian
    from haversine import haversine


COLORS = ['#1f77b4', '#ff7f0e', '#2ca02c', '#d62728', '#9467bd', '#8c564b',
          '#e377c2', '#7f7f7f', '#bcbd22', '#17becf']

logger = logging.getLogger(__name__)


class Signaller(QObject):
    """Signaller object for logging from QThreads."""
    signal = Signal(str, logging.LogRecord)


class QtHandler(logging.Handler):
    """Handler object for handling logs from QThreads."""

    def __init__(self, slotfunc, *args, **kwargs):
        super(QtHandler, self).__init__(*args, **kwargs)
        self.signaller = Signaller()
        self.signaller.signal.connect(slotfunc)

    def emit(self, record):
        s = self.format(record)
        self.signaller.signal.emit(s, record)


# =============================================================================
# Calculate Flux
# =============================================================================

class CalcFlux(QMainWindow):
    """Open a window for flux analysis."""

    def __init__(self, parent=None):
        """Initialise the window."""
        super(CalcFlux, self).__init__(parent)

        # Set the window properties
        self.setWindowTitle('Calculate Flux')
        self.statusBar().showMessage('Ready')
        self.setGeometry(40, 40, 1000, 500)
        self.setWindowIcon(QIcon('bin/icons/flux.png'))

        # Set the window layout
        self.generalLayout = QGridLayout()
        self._centralWidget = QScrollArea()
        self.widget = QWidget()
        self.setCentralWidget(self._centralWidget)
        self.widget.setLayout(self.generalLayout)

        # Scroll Area Properties
        self._centralWidget.setWidgetResizable(True)
        self._centralWidget.setWidget(self.widget)

        self.save_flag = False

        self.widgets = Widgets()

        self._createApp()
        self.load_config()

    def _createApp(self):
        """Create the app widgets."""
        # Create a frame to hold program controls
        self.controlFrame = QFrame(self)
        self.controlFrame.setFrameShape(QFrame.StyledPanel)

        # Create a frame to hold volcano data
        self.volcanoFrame = QFrame(self)
        self.volcanoFrame.setFrameShape(QFrame.StyledPanel)

        # Create a frame to hold program outputs
        self.outputFrame = QFrame(self)
        self.outputFrame.setFrameShape(QFrame.StyledPanel)

        # Create a frame to hold graphs
        self.graphFrame = QFrame(self)
        self.graphFrame.setFrameShape(QFrame.StyledPanel)

        # Add splitters to allow for adjustment
        splitter1 = QSplitter(Qt.Vertical)
        splitter1.addWidget(self.controlFrame)
        splitter1.addWidget(self.volcanoFrame)
        splitter1.addWidget(self.outputFrame)

        splitter2 = QSplitter(Qt.Horizontal)
        splitter2.addWidget(splitter1)
        splitter2.addWidget(self.graphFrame)

        # Pack the Frames and splitters
        self.generalLayout.addWidget(splitter2)

        self._createControls()
        self._createVolcano()
        self._createOutput()
        self._createGraphs()

# =============================================================================
#   Program Controls
# =============================================================================

    def _createControls(self):
        """Build the main GUI controls."""
        # Generate main layout
        layout = QGridLayout(self.controlFrame)

        # Create input for iFit output
        layout.addWidget(QLabel('iFit File:'), 0, 0)
        self.widgets['so2_path'] = QLineEdit()
        self.widgets['so2_path'].setFixedSize(200, 25)
        layout.addWidget(self.widgets['so2_path'], 0, 1)
        btn = QPushButton('Browse')
        btn.setFixedSize(70, 25)
        btn.clicked.connect(partial(browse, self, self.widgets['so2_path'],
                                    'single', "Comma Separated (*.csv)"))
        layout.addWidget(btn, 0, 2)

        # Add checkbox to remove bad fits
        self.widgets['despike_flag'] = QCheckBox('Remove\nBad fits?')
        layout.addWidget(self.widgets['despike_flag'], 0, 3)

        # Create input for GPS intput
        layout.addWidget(QLabel('GPS File:'), 1, 0)
        self.widgets['gps_path'] = QLineEdit()
        self.widgets['gps_path'].setFixedSize(200, 25)
        layout.addWidget(self.widgets['gps_path'], 1, 1)
        gps_btn = QPushButton('Browse')
        gps_btn.setFixedSize(70, 25)
        gps_btn.clicked.connect(partial(browse, self, self.widgets['gps_path'],
                                        'single', "GPS File (*.txt)"))
        layout.addWidget(gps_btn, 1, 2)

        # Add checkbox to remove bad fits
        def gps_toggle():
            state = self.widgets['gps_file_flag'].isChecked()
            self.widgets['gps_path'].setReadOnly(state)
            gps_btn.setEnabled(state)
        self.widgets['gps_file_flag'] = QCheckBox('Use Separate\nGPS File?')
        self.widgets['gps_file_flag'].stateChanged.connect(gps_toggle)
        layout.addWidget(self.widgets['gps_file_flag'], 1, 3)
        gps_toggle()

        # Create inputs for the time difference
        layout.addWidget(QLabel('GPS Time\nDifference:'), 2, 0)
        self.widgets['tdiff'] = QDoubleSpinBox()
        self.widgets['tdiff'].setRange(-24, 24)
        self.widgets['tdiff'].setValue(0.0)
        layout.addWidget(self.widgets['tdiff'], 2, 1)

        # Make a button to read in the data
        btn = QPushButton('Import')
        btn.setFixedSize(100, 25)
        btn.clicked.connect(self.import_data)
        layout.addWidget(btn, 3, 3)

        # Create input for output
        layout.addWidget(QLabel('Output\nFolder:'), 3, 0)
        self.widgets['out_path'] = QLineEdit()
        self.widgets['out_path'].setFixedSize(200, 25)
        layout.addWidget(self.widgets['out_path'], 3, 1)
        btn = QPushButton('Browse')
        btn.setFixedSize(70, 25)
        btn.clicked.connect(partial(browse, self, self.widgets['out_path'],
                                    'folder'))
        layout.addWidget(btn, 3, 2)

# =============================================================================
#   Volcano Data
# =============================================================================

    def _createVolcano(self):
        """Create the volcano data inputs."""
        # Load volcano data
        self.volcano_data = {}
        if os.path.isfile('bin/volcano_data.yml'):
            with open('bin/volcano_data.yml', 'r') as ymlfile:
                self.volcano_data = yaml.load(ymlfile, Loader=yaml.FullLoader)

        # Create the layout
        layout = QGridLayout(self.volcanoFrame)

        # Create a combobox to hold the pre-saved volcano data
        layout.addWidget(QLabel('Volcano:'), 0, 0)
        self.widgets['volcano'] = QComboBox()
        self.widgets['volcano'].addItems(
            ['--select--'] + list(self.volcano_data.keys()))
        self.widgets['volcano'].currentIndexChanged.connect(
            self.update_volcano_data)
        layout.addWidget(self.widgets['volcano'], 0, 1)

        # Create inputs for the volcano latitude
        layout.addWidget(QLabel('Volcano\nLatitude:'), 1, 0)
        self.vlat = QLineEdit()
        self.vlat.textChanged.connect(self._on_volcano_change)
        layout.addWidget(self.vlat, 1, 1)

        # Create inputs for the volcano longitude
        layout.addWidget(QLabel('Volcano\nLongitutde:'), 2, 0)
        self.vlon = QLineEdit()
        self.vlon.textChanged.connect(self._on_volcano_change)
        layout.addWidget(self.vlon, 2, 1)

        # Create inputs for the wind speed
        layout.addWidget(QLabel('Wind\nSpeed:'), 1, 2)
        self.widgets['wind_speed'] = QDoubleSpinBox()
        self.widgets['wind_speed'].setRange(0, 100)
        self.widgets['wind_speed'].setValue(1.0)
        layout.addWidget(self.widgets['wind_speed'], 1, 3)

        # Create input for wind units
        self.widgets['wind_units'] = QComboBox()
        self.widgets['wind_units'].addItems(['m/s', 'knots'])
        layout.addWidget(self.widgets['wind_units'], 1, 4)

        # Create inputs for the wind speed
        layout.addWidget(QLabel('Wind\nError:'), 2, 2)
        self.widgets['wind_error'] = QDoubleSpinBox()
        self.widgets['wind_error'].setRange(0, 1000)
        layout.addWidget(self.widgets['wind_error'], 2, 3)

        # Create input for wind units
        self.widgets['err_units'] = QComboBox()
        self.widgets['err_units'].addItems(['%', 'abs'])
        layout.addWidget(self.widgets['err_units'], 2, 4)

# =============================================================================
#   Create outputs
# =============================================================================

    def _createOutput(self):
        """Create the program outputs."""
        # Generate the layout
        layout = QGridLayout(self.outputFrame)

        # Add a button to calculate the flux
        calc_btn = QPushButton('Calculate Flux')
        calc_btn.setFixedSize(90, 25)
        calc_btn.clicked.connect(self.calc_flux)
        layout.addWidget(calc_btn, 0, 0)

        # Add a button to remove the last flux
        rem_btn = QPushButton('Remove Last')
        rem_btn.setFixedSize(90, 25)
        rem_btn.clicked.connect(self.del_trav)
        layout.addWidget(rem_btn, 0, 1)

        # Add a button to save the fluxes
        sav_btn = QPushButton('Save Fluxes')
        sav_btn.setFixedSize(90, 25)
        sav_btn.clicked.connect(self.save_fluxes)
        layout.addWidget(sav_btn, 0, 2)

        # Create a combobox to hold the pre-saved volcano data
        label = QLabel('Flux\nUnits:')
        label.setAlignment(Qt.AlignRight)
        layout.addWidget(label, 0, 3)
        self.widgets['flux_units'] = QComboBox()
        self.widgets['flux_units'].addItems(['kg/s', 't/day'])
        layout.addWidget(self.widgets['flux_units'], 0, 4)

        # Add a table to hold the flux results
        self.fluxTable = QTableWidget()
        self.fluxTable.setColumnCount(2)
        self.fluxTable.setRowCount(0)
        self.fluxTable.setHorizontalHeaderLabels(['Flux', 'Error'])
        layout.addWidget(self.fluxTable, 1, 0, 1, 5)

        # Create a textbox to display the program messages
        self.logBox = QPlainTextEdit(self)
        self.logBox.setReadOnly(True)
        formatter = logging.Formatter('%(asctime)s - %(message)s', '%H:%M:%S')
        self.handler = QtHandler(self.updateLog)
        self.handler.setFormatter(formatter)
        logger.addHandler(self.handler)
        logger.setLevel(logging.INFO)
        layout.addWidget(self.logBox, 2, 0, 1, 5)

# =============================================================================
#   Graphs
# =============================================================================

    def _createGraphs(self):
        """Generate the graphs."""
        layout = QGridLayout(self.graphFrame)
        pg.setConfigOptions(antialias=True)

        # Generate tabs for the graphs and settings
        tab1 = QWidget()
        tab2 = QWidget()

        # Form the tab widget
        tabwidget = QTabWidget()
        tabwidget.addTab(tab1, 'Traverse')
        tabwidget.addTab(tab2, 'Map')
        layout.addWidget(tabwidget, 0, 0)

        g1layout = QGridLayout(tab1)
        graphwin = pg.GraphicsLayoutWidget(show=True)

        # Make the graphs
        self.ax = graphwin.addPlot()

        self.ax.setDownsampling(mode='peak')
        self.ax.setClipToView(True)
        self.ax.showGrid(x=True, y=True)

        # Add axis labels
        self.ax.setLabel('left', 'SO<sub>2</sub> SCD (molec cm<sup>-2</sup>)')
        self.ax.setLabel('bottom', 'Time')

        # Add the plot elements
        b0 = QColor('#1f77b4')
        b0.setAlpha(120)
        l1 = pg.PlotCurveItem(pen=None)
        l2 = pg.PlotCurveItem(pen=None)
        pfill = pg.FillBetweenItem(l1, l2, pen=None, brush=b0)
        self.ax.addItem(pfill)
        line = pg.PlotCurveItem(pen=pg.mkPen(COLORS[0], width=2))
        sline = pg.PlotCurveItem(pen=pg.mkPen(COLORS[2], width=2))

        # Add the region selector
        region_select = pg.LinearRegionItem()
        region_select.setZValue(-1)
        region_select.sigRegionChangeFinished.connect(self._on_region_change)

        # Add the baseline
        baseline = pg.InfiniteLine(0, angle=0, movable=True)

        self.ax_elements = {'line': line, 'sline': sline, 'hi_err': l1,
                            'lo_err': l2, 'region_select': region_select,
                            'baseline': baseline}
        for el in self.ax_elements.values():
            self.ax.addItem(el)

        # Add the graphs to the layout
        g1layout.addWidget(graphwin, 0, 0, 0, 5)

        # Create a combobox to determine x axis as time or number
        self.widgets['x_axis'] = QComboBox()
        self.widgets['x_axis'].addItems(['Time', 'Number'])
        self.widgets['x_axis'].currentIndexChanged.connect(self.switch_x_axis)
        g1layout.addWidget(self.widgets['x_axis'], 1, 2)

        g2layout = QGridLayout(tab2)
        graphwin = pg.GraphicsLayoutWidget(show=True)

        # Make the maps
        self.mapax = graphwin.addPlot()
        self.mapax.setDownsampling(mode='peak')
        self.mapax.setClipToView(True)
        self.mapax.showGrid(x=True, y=True)
        self.mapax.setAspectLocked(True)
        self.mapax.addLegend()

        # Add plot elements
        full_trav_line = pg.PlotCurveItem(pen=pg.mkPen(COLORS[0], width=2))
        trav_scat = pg.ScatterPlotItem()
        trav_scat.setZValue(-1)
        trav_line = pg.PlotCurveItem(pen=pg.mkPen(COLORS[2], width=2))
        volcano = pg.ScatterPlotItem(symbol='o', size=10, name='Volcano',
                                     brush=pg.mkBrush(color='r'))
        plume_start = pg.ScatterPlotItem(
            symbol='t1', pen=pg.mkPen(color='w'), size=10,
            brush=pg.mkBrush(color=COLORS[2]), name='Plume Start')
        plume_stop = pg.ScatterPlotItem(
            symbol='t', pen=pg.mkPen(color='w'), size=10,
            brush=pg.mkBrush(color=COLORS[2]), name='Plume Centre')
        plume_cent = pg.ScatterPlotItem(
            symbol='o', pen=pg.mkPen(color='w'), size=10,
            brush=pg.mkBrush(color=COLORS[2]), name='Plume End')
        self.map_elements = {'full_trav_line': full_trav_line,
                             'trav_line': trav_line,
                             'trav_scat': trav_scat,
                             'plume_start': plume_start,
                             'plume_stop': plume_stop,
                             'plume_cent': plume_cent,
                             'volcano': volcano}
        for el in self.map_elements.values():
            self.mapax.addItem(el)

        # Add axis labels
        self.mapax.setLabel('left', 'Latitude')
        self.mapax.setLabel('bottom', 'Longitude')

        # Generate the colormap
        self.cm = pg.colormap.get('magma', source='matplotlib')

        # Make pens for plotting
        self.p0 = pg.mkPen(color='#1f77b4', width=1.5)
        self.p1 = pg.mkPen(color='#ff7f0e', width=2.0)
        self.b0 = QColor('#1f77b4')
        self.b0.setAlpha(120)

        # Add the graphs to the layout
        g2layout.addWidget(graphwin, 0, 0, 0, 0)

# =============================================================================
#   Update Volcano Data
# =============================================================================

    def update_volcano_data(self):
        """Update the volcano data on combobox change."""
        volc = str(self.widgets.get('volcano'))

        if volc != '--select--':
            data = self.volcano_data[volc]
            self.vlat.setText(str(data[0]))
            self.vlon.setText(str(data[1]))

# =============================================================================
#   Slot functions
# =============================================================================

    def _on_region_change(self):
        try:
            # Find the bounds of the selected area
            i0, i1 = self.ax_elements['region_select'].getRegion()
            if self.widgets.get('x_axis') == 'Time':
                idx = np.where(np.logical_and(self.so2_time >= i0,
                                              self.so2_time <= i1))
            else:
                idx = np.where(np.logical_and(self.so2_num >= i0,
                                              self.so2_num <= i1))

            # Extract the relevant gps data and interpolate onto the so2 grid
            so2_time = self.so2_time[idx]
            so2_num = self.so2_num[idx]
            lat = self.lat[idx]
            lon = self.lon[idx]

            # Update the graph
            ploty = self.so2_scd[idx] / 10**self.order
            if self.widgets.get('x_axis') == 'Time':
                plotx = so2_time
            else:
                plotx = so2_num
            self.ax_elements['sline'].setData(plotx, ploty)

            # Update the map
            self.map_elements['trav_line'].setData(lon, lat)
            self.map_elements['plume_start'].setData([lon[0]], [lat[0]])
            self.map_elements['plume_stop'].setData([lon[-1]], [lat[-1]])

        except AttributeError:
            pass

    def _on_volcano_change(self):
        try:
            vlat = float(self.vlat.text())
            vlon = float(self.vlon.text())
            self.map_elements['volcano'].setData([vlon], [vlat])
        except ValueError:
            pass

# =============================================================================
#   Import data
# =============================================================================

    def import_data(self):
        """Import the traverse data."""
        logger.info('Importing traverse data...')

        # Ask to save any outstanding fluxes
        if self.save_flag:
            options = QMessageBox.Yes | QMessageBox.No | QMessageBox.Cancel
            reply = QMessageBox.question(self, 'Message',
                                         "Would you like to save the fluxes?",
                                         options, QMessageBox.Cancel)

            if reply == QMessageBox.Yes:
                self.save_fluxes()
            elif reply == QMessageBox.No:
                pass
            else:
                return

        # Read in the SO2 results
        logger.info('Importing gas data...')
        so2_df = pd.read_csv(self.widgets.get('so2_path'),
                             parse_dates=['Time'], comment='#')

        self.so2_time = np.array([t.hour + t.minute/60 + t.second/3600
                                  for t in so2_df['Time']])
        self.so2_num = so2_df['Number'].to_numpy()
        self.so2_scd = so2_df['SO2'].to_numpy()
        self.so2_err = so2_df['SO2_err'].to_numpy()

        if self.widgets['despike_flag'].isChecked():
            try:
                mask = so2_df['fit_quality'] != 1
                self.so2_scd = np.ma.masked_where(mask, self.so2_scd)
                self.so2_err = np.ma.masked_where(mask, self.so2_err)
            except KeyError:
                logger.warning('Fit quality not found in iFit file!')

        if self.widgets['gps_file_flag'].isChecked():

            # Read in the GPS data
            logger.info('Importing GPS data...')
            gps_df = pd.read_table(self.widgets.get('gps_path'), sep='\t',
                                   parse_dates=['time'])
            lat = gps_df['latitude'].to_numpy()
            lon = gps_df['longitude'].to_numpy()

            # Correct the GPS time for the time difference
            tdiff = float(self.widgets.get('tdiff'))
            gps_time = np.array([t.hour + t.minute/60 + t.second/3600 + tdiff
                                 for t in gps_df['time']])

            # Interpolate the GPS locations onto the spectra times
            self.lat = griddata(gps_time, lat, self.so2_time)
            self.lon = griddata(gps_time, lon, self.so2_time)

        else:
            # Pull from the iFit results file
            self.lat = so2_df['Lat'].to_numpy()
            self.lon = so2_df['Lon'].to_numpy()

        ploty = self.so2_scd

        if np.nanmax(self.so2_scd) > 1e6:
            self.order = int(np.ceil(np.log10(np.nanmax(ploty)))) - 1
            ploty = ploty / 10**self.order
            plot_err = [ploty - self.so2_err/10**self.order,
                        ploty + self.so2_err/10**self.order]
            self.ax.setLabel('left', f'SO2 SCD (1e{self.order})')

        if self.widgets.get('x_axis') == 'Time':
            plotx = self.so2_time
        else:
            plotx = self.so2_num

        # Update graph
        self.ax_elements['line'].setData(plotx, ploty)
        self.ax_elements['hi_err'].setData(plotx, plot_err[0])
        self.ax_elements['lo_err'].setData(plotx, plot_err[1])
        self.ax_elements['region_select'].setRegion([plotx[0], plotx[-1]])
        self.ax_elements['baseline'].setValue(0)

        # Update map
        norm = (ploty-np.nanmin(ploty)) / np.nanmax(ploty-np.nanmin(ploty))
        pens = [pg.mkPen(color=self.cm.map(val)) for val in norm]
        brushes = [pg.mkBrush(color=self.cm.map(val))
                   for val in norm]
        self.map_elements['trav_scat'].setData(
            x=self.lon, y=self.lat, pen=pens, brush=brushes)
        self.map_elements['full_trav_line'].setData(x=self.lon, y=self.lat)

        # Create a traverse counter and dictionary to hold the results
        self.flux_data = {}
        self.trav_no = 0

        # Reset the results table
        self.fluxTable.setRowCount(0)

        # Turn off the svae flag
        self.save_flag = False

        logger.info('Traverses imported!')

    def switch_x_axis(self):
        """Switch traverse x axis."""
        try:
            ploty = self.so2_scd

            if np.nanmax(self.so2_scd) > 1e6:
                self.order = int(np.ceil(np.log10(np.nanmax(ploty)))) - 1
                ploty = ploty / 10**self.order
                plot_err = [ploty - self.so2_err/10**self.order,
                            ploty + self.so2_err/10**self.order]
                self.ax.setLabel('left', f'Fit value (1e{self.order})')

            if self.widgets.get('x_axis') == 'Time':
                plotx = self.so2_time
            else:
                plotx = self.so2_num

            # Update the graph
            self.ax_elements['line'].setData(plotx, ploty)
            self.ax_elements['hi_err'].setData(plotx, plot_err[0])
            self.ax_elements['lo_err'].setData(plotx, plot_err[1])
            self.ax_elements['region_select'].setRegion([plotx[0], plotx[-1]])

        except AttributeError:
            pass

# =============================================================================
# Calculate Flux
# =============================================================================

    def calc_flux(self):
        """Calculate the flux from the selected traverse."""
        logger.info('Calculating flux:')

        # Pull the relavant data from the GUI
        vlat = float(self.vlat.text())
        vlon = float(self.vlon.text())
        wind_speed = float(self.widgets.get('wind_speed'))
        wind_error = float(self.widgets.get('wind_error'))
        flux_units = self.widgets.get('flux_units')
        wind_units = self.widgets.get('wind_units')
        err_units = self.widgets.get('err_units')

        # Change units if required
        if err_units == 'abs':
            wind_error = wind_error / wind_speed
        else:
            wind_error = wind_error / 100

        # If wind speed is in knotts, convert to m/s
        if wind_units == 'knots':
            wind_speed = wind_speed * 0.5144444444
        else:
            wind_speed = wind_speed

        logger.info(f'Wind speed: {wind_speed:.02f} m/s')

        # Find the bounds of the selected area
        i0, i1 = self.ax_elements['region_select'].getRegion()
        if self.widgets.get('x_axis') == 'Time':
            idx = np.where(np.logical_and(self.so2_time >= i0,
                                          self.so2_time <= i1))
        else:
            idx = np.where(np.logical_and(self.so2_num >= i0,
                                          self.so2_num <= i1))

        # Extract the travese from the SO2 data
        so2_time = self.so2_time[idx]
        so2_scd = self.so2_scd[idx]
        so2_err = self.so2_err[idx]
        lat = self.lat[idx]
        lon = self.lon[idx]

        # Correct the baseline in SO2
        baseline = self.ax_elements['baseline'].value()*(10**self.order)
        so2_scd = np.subtract(so2_scd, baseline)

        # Find the centre of mass of the plume
        cum_so2_scd = np.nancumsum(so2_scd)
        peak_idx = np.abs(cum_so2_scd - cum_so2_scd[-1]/2).argmin()

        # Calculate the plume bearing
        volc_loc = [vlat, vlon]
        peak_loc = [lat[peak_idx], lon[peak_idx]]
        plume_dist, plume_bearing = haversine(volc_loc, peak_loc)

        logger.info(f'Distance from vent: {plume_dist:.02f} m')
        logger.info(f'Azimuth from vent: {np.degrees(plume_bearing):.02f} deg')

        # Calculate the distance and bearing of each measurement vector
        vect = [haversine([lat[i-1], lon[i-1]], [lat[i], lon[i]])
                for i in range(1, len(lat))]

        # Unpack the distance and bearing from the vectors
        trav_dist, trav_bearing = np.asarray(vect).T

        # Correct the distance for the angle between the travel and plume
        # vectors
        corr_factor = np.sin(plume_bearing-trav_bearing)
        corr_dist = np.multiply(trav_dist, corr_factor)

        # Convert so2 amounts from molecules.cm-2 to molecules.m-2
        so2_molec_per_m2 = so2_scd * 1.0e4

        # Multiply by the distance moved and sum
        so2_molec_per_m = np.nansum(np.multiply(so2_molec_per_m2[1:],
                                                corr_dist))

        # Multiply by the wind speed
        so2_molec_per_s = so2_molec_per_m * wind_speed

        # Convert to moles
        so2_moles_per_s = so2_molec_per_s / 6.022e23

        # Convert to kg/s. Molar mass of SO2 is 64.066 g/mole
        so2_kg_per_s = so2_moles_per_s * 0.064066
        logger.info(f'Total SO2 mass: {abs(so2_kg_per_s/wind_speed):.02f} kg')

        # Convert to t/day if required
        if flux_units == 't/day':
            flux = abs(so2_kg_per_s * 60*60*24 / 1000.0)
        else:
            flux = abs(so2_kg_per_s)

        logger.info(f'SO2 Flux: {flux:.02f} {flux_units}')

        # Calculate the Flux Error
        so2_err[abs(so2_err) == np.inf] = np.nan
        tot_so2_err = np.nansum(so2_err)
        frac_so2_err = tot_so2_err / np.nansum(so2_scd)

        # Combine with the wind speed error
        frac_err = ((frac_so2_err)**2 + (wind_error)**2)**0.5
        flux_err = flux * frac_err

        # Add the flux result to the table
        self.fluxTable.setRowCount(self.fluxTable.rowCount()+1)
        self.fluxTable.setItem(self.trav_no, 0,
                               QTableWidgetItem(f'{flux:.02f}'))
        self.fluxTable.setItem(self.trav_no, 1,
                               QTableWidgetItem(f'{flux_err:.02f}'))

        # Plot the traverse graphs
        self.map_elements['trav_line'].setData(lon, lat)
        self.map_elements['plume_start'].setData([lon[0]], [lat[0]])
        self.map_elements['plume_cent'].setData([peak_loc[1]], [peak_loc[0]])
        self.map_elements['plume_stop'].setData([lon[-1]], [lat[-1]])
        self.map_elements['volcano'].setData([vlon], [vlat])

        # Collate the results
        output_data = np.column_stack([so2_time[1:], so2_scd[1:], so2_err[1:],
                                       lat[1:], lon[1:], trav_dist,
                                       trav_bearing, corr_factor])
        self.flux_data[f'trav{self.trav_no}'] = {'flux': flux,
                                                 'flux_err': flux_err,
                                                 'flux_units': flux_units,
                                                 'wind_speed': wind_speed,
                                                 'vlat': vlat,
                                                 'vlon': vlon,
                                                 'peak_loc': peak_loc,
                                                 'output_data': output_data}

        # Increment the counter
        self.trav_no += 1

        self.save_flag = True

    def del_trav(self):
        """Delete the last traverse."""
        if self.trav_no > 0:
            logger.info('Removing last traverse')
            self.trav_no -= 1
            self.flux_data.pop(f'trav{self.trav_no}')
            self.fluxTable.setRowCount(self.fluxTable.rowCount()-1)
        if self.trav_no == 0:
            self.save_flag = False

    def save_fluxes(self):
        """Output the flux results."""
        # Make sure the output directory exists, and create if not
        out_path = self.widgets.get('out_path')
        if not os.path.isdir(out_path):
            os.makedirs(out_path)

        for i, [key, data] in enumerate(self.flux_data.items()):

            # Write the detailed output
            with open(out_path + 'flux_results.csv', 'w') as w:
                w.write(f'Traverse Number,{i+1}\n'
                        + f'Flux ({data["flux_units"]}),{data["flux"]}\n'
                        + f'Error ({data["flux_units"]}),{data["flux_err"]}\n'
                        + f'Wind Speed (m/s), {data["wind_speed"]}\n'
                        + f'Volcano Lat/Lon,{data["vlat"]},{data["vlon"]}\n'
                        + f'Plume Center,{data["peak_loc"][0]},'
                        + f'{data["peak_loc"][1]}\n'
                        + 'Time (Decimal hours),SO2 SCD,SO2 Err,Lat,Lon,'
                        + 'Distance,Bearing,Correction Factor\n')

                for i, line in enumerate(data["output_data"]):
                    w.write(str(line[0]))
                    for j in line[1:]:
                        w.write(f',{j}')
                    w.write('\n')
                w.write('\n')

        # Write summary output
        flux_units = data["flux_units"]
        fluxes = [data['flux'] for data in self.flux_data.values()]
        errors = [data['flux_err'] for data in self.flux_data.values()]
        w_mean_flux = np.average(fluxes, weights=np.power(errors, -2))
        w_mean_error = (1 / np.sum(np.power(errors, -2)))**0.5
        with open(out_path + 'flux_summary.txt', 'w') as w:
            w.write(f'Flux Summary\nFlux ({flux_units}), Error\n')
            for i in range(len(fluxes)):
                w.write(f'{fluxes[i]}, {errors[i]}\n')
            w.write(f'Av Flux = {np.average(fluxes):.02f} {flux_units}\n')
            w.write(f'Stdev = {np.std(fluxes):.02f} {flux_units}\n')
            w.write(f'Weighted Mean Flux = {w_mean_flux:.02f}'
                    + f' (+/- {w_mean_error:.02f}) {flux_units}')

        logger.info('Fluxes saved')
        self.save_flag = False

    def closeEvent(self, event):
        """Handle GUI closure."""
        if self.save_flag:
            options = QMessageBox.Yes | QMessageBox.No | QMessageBox.Cancel
            reply = QMessageBox.question(self, 'Message',
                                         "Would you like to save the fluxes?",
                                         options, QMessageBox.Cancel)

            if reply == QMessageBox.Yes:
                self.save_fluxes()
                self.save_config()
                event.accept()
            elif reply == QMessageBox.No:
                event.accept()
                self.save_config()
            else:
                event.ignore()
        else:
            self.save_config()

    def load_config(self):
        """Load previous session settings."""
        # Open the config file
        try:
            with open('bin/.calc_flux_config.yml', 'r') as ymlfile:
                config = yaml.load(ymlfile, Loader=yaml.FullLoader)

            for key, item in config.items():
                try:
                    self.widgets.set(key, item)
                except Exception:
                    logger.warning(f'Failed to load {key} from config file')
        except FileNotFoundError:
            logger.warning('Unable to load config file!')

    def save_config(self):
        """Save session settings."""
        config = {}
        for key in self.widgets:
            config[key] = self.widgets.get(key)

        # Write the config
        with open('bin/.calc_flux_config.yml', 'w') as outfile:
            yaml.dump(config, outfile)


# =============================================================================
# Measure ILS
# =============================================================================

class ILSWindow(QMainWindow):
    """Opens ILS analysis window."""

    def __init__(self, parent=None):
        """Initialise the ILS window."""
        super(ILSWindow, self).__init__(parent)

        # Set the window properties
        self.setWindowTitle('Measure ILS')
        self.statusBar().showMessage('Ready')
        self.setGeometry(40, 40, 1000, 600)
        self.setWindowIcon(QIcon('bin/icons/ils.png'))

        # Set the window layout
        self.generalLayout = QGridLayout()
        self._centralWidget = QScrollArea()
        self.widget = QWidget()
        self.setCentralWidget(self._centralWidget)
        self.widget.setLayout(self.generalLayout)

        # Scroll Area Properties
        self._centralWidget.setWidgetResizable(True)
        self._centralWidget.setWidget(self.widget)

        self._createApp()

    def _createApp(self):

        layout = QGridLayout(self._centralWidget)

        # Add option for spectra type
        layout.addWidget(QLabel('Format:'), 0, 0)
        self.spec_type = QComboBox()
        self.spec_type.setToolTip('Choose spectrum format')
        self.spec_type.addItems(['iFit',
                                 'Master.Scope',
                                 'Spectrasuite',
                                 'mobileDOAS',
                                 'Basic'])
        self.spec_type.setFixedSize(100, 20)
        layout.addWidget(self.spec_type, 0, 1)

        # Add an input for the spectra selection
        layout.addWidget(QLabel('Spectra:'), 1, 0)
        self.spec_fnames = QTextEdit()
        self.spec_fnames.setFixedSize(300, 150)
        layout.addWidget(self.spec_fnames, 1, 1, 1, 3)
        btn = QPushButton('Browse')
        btn.setFixedSize(70, 25)
        btn.clicked.connect(partial(browse, self, self.spec_fnames, 'multi'))
        layout.addWidget(btn, 1, 4)

        # Add an input for the dark spectra selection
        layout.addWidget(QLabel('Dark\nSpectra:'), 2, 0)
        self.dark_fnames = QTextEdit()
        self.dark_fnames.setFixedSize(300, 150)
        layout.addWidget(self.dark_fnames, 2, 1, 1, 3)
        btn = QPushButton('Browse')
        btn.setFixedSize(70, 25)
        btn.clicked.connect(partial(browse, self, self.dark_fnames, 'multi'))
        layout.addWidget(btn, 2, 4)

        # Add an input for the save selection
        layout.addWidget(QLabel('Save:'), 3, 0)
        self.save_path = QLineEdit()
        layout.addWidget(self.save_path, 3, 1, 1, 3)
        btn = QPushButton('Browse')
        btn.setFixedSize(70, 25)
        btn.clicked.connect(partial(browse, self, self.save_path,
                                    'save'))
        layout.addWidget(btn, 3, 4)

        btn = QPushButton('Import')
        btn.setFixedSize(70, 25)
        btn.clicked.connect(self.import_spectra)
        layout.addWidget(btn, 4, 1)

        btn = QPushButton('Fit')
        btn.setFixedSize(70, 25)
        btn.clicked.connect(self.measure_ils)
        layout.addWidget(btn, 4, 2)

        btn = QPushButton('Save')
        btn.setFixedSize(70, 25)
        btn.clicked.connect(self.save_fit)
        layout.addWidget(btn, 4, 3)

        graphwin = pg.GraphicsLayoutWidget(show=True)
        pg.setConfigOptions(antialias=True)
        # pg.setConfigOptions(useOpenGL=True)

        w = QWidget()
        glayout = QGridLayout(w)

        # Make the graphs
        self.ax0 = graphwin.addPlot(row=0, col=0)
        self.ax1 = graphwin.addPlot(row=1, col=0)
        self.plot_axes = [self.ax0, self.ax1]

        for ax in self.plot_axes:
            ax.setDownsampling(mode='peak')
            ax.setClipToView(True)
            ax.showGrid(x=True, y=True)

        # Add axis labels
        self.ax0.setLabel('left', 'Intensity (counts)')
        self.ax1.setLabel('left', 'Intensity (arb)')
        self.ax1.setLabel('bottom', 'Wavelength (nm)')

        # Add the graphs to the layout
        glayout.addWidget(graphwin, 0, 0, 1, 7)
        layout.addWidget(w, 0, 5, 5, 1)

    def import_spectra(self):
        """Read in ILS spectra and display."""
        # Read in the dark spectra
        files = self.dark_fnames.toPlainText()
        if files == '':
            dark = 0
        else:
            x, dark = average_spectra(files.split('\n'),
                                      self.spec_type.currentText())
            # for i, fname in enumerate(files.split('\n')):
            #     x, y = np.loadtxt(fname, unpack=True)
            #     if i == 0:
            #         spec = y
            #     else:
            #         spec += y
            #
            #     dark = np.divide(spec, i+1)

        # Read in the measurement spectra
        for i, fname in enumerate(self.spec_fnames.toPlainText().split('\n')):
            x, y = np.loadtxt(fname, unpack=True)
            if i == 0:
                spec = y
            else:
                spec += y

        self.x = x
        self.spec = np.divide(spec, i+1) - dark

        # Add to the graph
        self.ax0.clear()
        self.l0 = self.ax0.plot(self.x, self.spec,
                                pen=pg.mkPen(color='#1f77b4', width=1.0))

        # Add the region selector
        self.lr = pg.LinearRegionItem([x[0], x[-1]])
        self.lr.setZValue(-10)
        self.ax0.addItem(self.lr)

    def measure_ils(self):
        """Measure the ILS on the selected line."""
        # Get the highlighted region
        i0, i1 = self.lr.getRegion()
        idx = np.where(np.logical_and(self.x >= i0, self.x <= i1))
        grid = self.x[idx]
        line = self.spec[idx]

        # Find the line
        center = grid[line.argmax()]

        # Center grid on zero
        grid = grid - center

        # Remove the offset and normalise
        line = line - min(line)
        line = np.divide(line, max(line))

        # Fit super gaussian
        p0 = [0.34, 2, 0.0, 0.0, 0.0, 1.0, 0.0]
        self.popt, pcov = curve_fit(super_gaussian, grid, line, p0=p0)
        ngrid = np.arange(grid[0], grid[-1]+0.01, 0.01)
        fit = super_gaussian(ngrid, *self.popt)

        # Plot
        self.ax1.clear()
        self.ax1.plot(grid, line, pen=None, symbol='+', symbolPen=None,
                      symbolSize=10, symbolBrush='#1f77b4')
        self.ax1.plot(ngrid, fit, pen=pg.mkPen(color='#ff7f0e', width=1.0))

    def save_fit(self):
        """Save the ILS fit parameters."""
        w, k, a_w, a_k, shift, amp, offset = self.popt

        fwem = 2*w

        np.savetxt(self.save_path.text(), [fwem, k, a_w, a_k],
                   header='ILS parameters (FWEM, k, a_w, a_k)')


# =============================================================================
# Measure Flat Spectrum
# =============================================================================

class FLATWindow(QMainWindow):
    """Open a window for flat-field analysis."""

    def __init__(self, parent=None):
        """Initialise the window."""
        super(FLATWindow, self).__init__(parent)

        # Set the window properties
        self.setWindowTitle('Measure Flat Field')
        self.statusBar().showMessage('Ready')
        self.setGeometry(40, 40, 1000, 500)
        self.setWindowIcon(QIcon('bin/icons/flat.png'))

        # Set the window layout
        self.generalLayout = QGridLayout()
        self._centralWidget = QScrollArea()
        self.widget = QWidget()
        self.setCentralWidget(self._centralWidget)
        self.widget.setLayout(self.generalLayout)

        # Scroll Area Properties
        self._centralWidget.setWidgetResizable(True)
        self._centralWidget.setWidget(self.widget)

        self._createApp()

    def _createApp(self):

        layout = QGridLayout(self._centralWidget)

        # Add an input for the spectra selection
        layout.addWidget(QLabel('Spectra:'), 0, 0)
        self.spec_fnames = QTextEdit()
        self.spec_fnames.setFixedSize(300, 150)
        layout.addWidget(self.spec_fnames, 0, 1, 1, 3)
        btn = QPushButton('Browse')
        btn.setFixedSize(70, 25)
        btn.clicked.connect(partial(browse, self, self.spec_fnames, 'multi'))
        layout.addWidget(btn, 0, 4)

        # Add an input for the dark spectra selection
        layout.addWidget(QLabel('Dark\nSpectra:'), 1, 0)
        self.dark_fnames = QTextEdit()
        self.dark_fnames.setFixedSize(300, 150)
        layout.addWidget(self.dark_fnames, 1, 1, 1, 3)
        btn = QPushButton('Browse')
        btn.setFixedSize(70, 25)
        btn.clicked.connect(partial(browse, self, self.dark_fnames, 'multi'))
        layout.addWidget(btn, 1, 4)

        # Add an input for the save selection
        layout.addWidget(QLabel('Save:'), 2, 0)
        self.save_path = QLineEdit()
        layout.addWidget(self.save_path, 2, 1, 1, 3)
        btn = QPushButton('Browse')
        btn.setFixedSize(70, 25)
        btn.clicked.connect(partial(browse, self, self.save_path,
                                    'save'))
        layout.addWidget(btn, 2, 4)

        btn = QPushButton('Import')
        btn.setFixedSize(70, 25)
        btn.clicked.connect(self.import_spectra)
        layout.addWidget(btn, 3, 1)

        btn = QPushButton('Fit')
        btn.setFixedSize(70, 25)
        btn.clicked.connect(self.measure_flat)
        layout.addWidget(btn, 3, 2)

        btn = QPushButton('Save')
        btn.setFixedSize(70, 25)
        btn.clicked.connect(self.save_fit)
        layout.addWidget(btn, 3, 3)

        graphwin = pg.GraphicsLayoutWidget(show=True)
        pg.setConfigOptions(antialias=True)
        # pg.setConfigOptions(useOpenGL=True)

        w = QWidget()
        glayout = QGridLayout(w)

        # Make the graphs
        self.ax0 = graphwin.addPlot(row=0, col=0)
        self.ax1 = graphwin.addPlot(row=1, col=0)
        self.ax2 = graphwin.addPlot(row=2, col=0)
        self.plot_axes = [self.ax0, self.ax1, self.ax2]

        for ax in self.plot_axes:
            ax.setDownsampling(mode='peak')
            ax.setClipToView(True)
            ax.showGrid(x=True, y=True)

        # Add axis labels
        self.ax0.setLabel('left', 'Intensity (counts)')
        self.ax1.setLabel('left', 'Intensity (counts)')
        self.ax2.setLabel('left', 'Flat Response')
        self.ax2.setLabel('bottom', 'Wavelength (nm)')

        # Add the graphs to the layout
        glayout.addWidget(graphwin, 0, 0, 1, 7)
        layout.addWidget(w, 0, 5, 5, 1)

    def import_spectra(self):
        """Read in ILS spectra and display."""
        # Read in the dark spectra
        files = self.dark_fnames.toPlainText()
        if files == '':
            dark = 0
        else:
            for i, fname in enumerate(files.split('\n')):
                x, y = np.loadtxt(fname, unpack=True)
                if i == 0:
                    spec = y
                else:
                    spec += y

                dark = np.divide(spec, i+1)

        # Read in the measurement spectra
        for i, fname in enumerate(self.spec_fnames.toPlainText().split('\n')):
            x, y = np.loadtxt(fname, unpack=True)
            if i == 0:
                spec = y
            else:
                spec += y

        self.x = x
        self.y = np.divide(spec, i+1) - dark

        # Add to the graph
        self.ax0.clear()
        self.ax1.clear()
        self.ax2.clear()
        self.l0 = self.ax0.plot(self.x, self.y,
                                pen=pg.mkPen(color='#1f77b4', width=1.0))

        # Add the region selector
        self.lr = pg.LinearRegionItem([x[0], x[-1]])
        self.lr.setZValue(-10)
        self.ax0.addItem(self.lr)

    def measure_flat(self):
        """Measure the flat spectrum across the selected region."""
        width = 5

        # Get the highlighted region
        i0, i1 = self.lr.getRegion()
        idx = np.where(np.logical_and(self.x >= i0, self.x <= i1))
        self.grid = self.x[idx]
        self.spec = self.y[idx]

        # Create the boxcar window
        window = np.ones(width) / width

        # Pad the array with values to avoid edge effects
        pre_array = np.ones(width-1) * self.spec[0]
        post_array = np.ones(width-1) * self.spec[-1]

        # Add padding to the origional array
        spec = np.append(pre_array, self.spec)
        spec = np.append(spec, post_array)

        # Convolve with boxcar to smooth
        smooth_spec = np.convolve(spec, window, 'same')

        # Cut array to origional size
        smooth_spec = smooth_spec[width-1:-(width-1)]

        self.ax1.plot(self.grid, self.spec, pen=pg.mkPen(color='#1f77b4'))
        self.ax1.plot(self.grid, smooth_spec, pen=pg.mkPen(color='#ff7f0e'))

        self.flat = np.divide(self.spec, smooth_spec)

        self.ax2.plot(self.grid, self.flat, pen=pg.mkPen(color='#1f77b4'))

    def save_fit(self):
        """Save the flat response."""
        data = np.column_stack([self.grid, self.flat])
        header = 'Flat spectrum\nWavelength (nm),       Flat Response'
        np.savetxt(self.save_path.text(), data, header=header)


# =============================================================================
# Measure Light Dilution
# =============================================================================

class LDFWindow(QMainWindow):
    """Open a window for light dilution analysis."""

    def __init__(self, widgetData, parent=None):
        """Initialise the window."""
        super(LDFWindow, self).__init__(parent)

        # Set the window properties
        self.setWindowTitle('Light Dilution Analysis')
        self.statusBar().showMessage('Ready')
        self.setGeometry(40, 40, 1200, 700)
        self.setWindowIcon(QIcon('bin/icons/ldf.png'))

        # Generate the threadpool for launching background processes
        self.threadpool = QThreadPool()

        # Set the window layout
        self.generalLayout = QGridLayout()
        self._centralWidget = QScrollArea()
        self.widget = QWidget()
        self.setCentralWidget(self._centralWidget)
        self.widget.setLayout(self.generalLayout)

        # Scroll Area Properties
        self._centralWidget.setWidgetResizable(True)
        self._centralWidget.setWidget(self.widget)

        # Save the main GUI widget data
        self.widgetData = widgetData

        self._createApp()

    def _createApp(self):
        """Create the main app widgets."""
        # Create a frame to hold program controls
        self.controlFrame = QFrame(self)
        self.controlFrame.setFrameShape(QFrame.StyledPanel)

        # Create a frame to hold program outputs
        self.outputFrame = QFrame(self)
        self.outputFrame.setFrameShape(QFrame.StyledPanel)

        # Create a frame to hold graphs
        self.graphFrame = QFrame(self)
        self.graphFrame.setFrameShape(QFrame.StyledPanel)

        # Add splitters to allow for adjustment
        splitter1 = QSplitter(Qt.Vertical)
        splitter1.addWidget(self.controlFrame)
        splitter1.addWidget(self.outputFrame)

        splitter2 = QSplitter(Qt.Horizontal)
        splitter2.addWidget(splitter1)
        splitter2.addWidget(self.graphFrame)

        # Pack the Frames and splitters
        self.generalLayout.addWidget(splitter2)

        # Create the individual widgets
        self._createControls()
        self._createOutput()
        self._createGraphs()

# =============================================================================
#   Program controls
# =============================================================================

    def _createControls(self):
        """Create main analysis controls."""
        # Setup tab layout
        tablayout = QGridLayout(self.controlFrame)

        # Generate tabs for the gaphs and settings
        tab1 = QWidget()
        tab2 = QWidget()

        # Form the tab widget
        tabwidget = QTabWidget()
        tabwidget.addTab(tab1, 'Generate Curves')
        tabwidget.addTab(tab2, 'Load Data')
        tablayout.addWidget(tabwidget, 0, 0)

        # Generate Curves =====================================================

        # Setup the main layout
        layout = QGridLayout(tab1)
        layout.setAlignment(Qt.AlignTop)

        # Create an option menu for the spectra format
        layout.addWidget(QLabel('Format:'), 0, 0)
        self.spec_type = QComboBox()
        self.spec_type.addItems(['iFit',
                                 'Master.Scope',
                                 'Spectrasuite',
                                 'mobileDOAS',
                                 'Basic'])
        self.spec_type.setFixedSize(100, 20)
        layout.addWidget(self.spec_type, 0, 1)
        index = self.spec_type.findText(self.widgetData['spec_type'],
                                        Qt.MatchFixedString)
        if index >= 0:
            self.spec_type.setCurrentIndex(index)

        # Add an input for the spectra selection
        layout.addWidget(QLabel('Spectra:'), 1, 0)
        self.spec_fnames = QTextEdit()
        self.spec_fnames.setFixedHeight(75)
        layout.addWidget(self.spec_fnames, 1, 1, 1, 3)
        btn = QPushButton('Browse')
        btn.setFixedSize(70, 25)
        btn.clicked.connect(partial(browse, self, self.spec_fnames, 'multi'))
        layout.addWidget(btn, 1, 4)

        # Add an input for the dark selection
        layout.addWidget(QLabel('Dark Spectra:'), 2, 0)
        self.dark_fnames = QTextEdit()
        self.dark_fnames.setFixedHeight(75)
        layout.addWidget(self.dark_fnames, 2, 1, 1, 3)
        btn = QPushButton('Browse')
        btn.setFixedSize(70, 25)
        btn.clicked.connect(partial(browse, self, self.dark_fnames, 'multi'))
        layout.addWidget(btn, 2, 4)

        # Add spinboxs for the fit windows
        layout.addWidget(QLabel('Fit Window 1:\n    (nm)'), 3, 0, 2, 1)
        self.wb1_lo = DSpinBox(306, [0, 10000], 0.1)
        self.wb1_lo.setFixedSize(70, 20)
        layout.addWidget(self.wb1_lo, 3, 1)
        self.wb1_hi = DSpinBox(316, [0, 10000], 0.1)
        self.wb1_hi.setFixedSize(70, 20)
        layout.addWidget(self.wb1_hi, 4, 1)

        layout.addWidget(QLabel('Fit Window 2:\n    (nm)'), 3, 2, 2, 1)
        self.wb2_lo = DSpinBox(312, [0, 10000], 0.1)
        self.wb2_lo.setFixedSize(70, 20)
        layout.addWidget(self.wb2_lo, 3, 3)
        self.wb2_hi = DSpinBox(322, [0, 10000], 0.1)
        self.wb2_hi.setFixedSize(70, 20)
        layout.addWidget(self.wb2_hi, 4, 3)

        # Add entries for the SO2 grid
        layout.addWidget(QLabel('SO<sub>2</sub> Grid Low:'), 5, 0)
        self.so2_grid_lo = QLineEdit()
        self.so2_grid_lo.setText('0.0')
        self.so2_grid_lo.setFixedSize(100, 20)
        layout.addWidget(self.so2_grid_lo, 5, 1)
        layout.addWidget(QLabel('SO<sub>2</sub> Grid High:'), 6, 0)
        self.so2_grid_hi = QLineEdit()
        self.so2_grid_hi.setText('1.0e19')
        self.so2_grid_hi.setFixedSize(100, 20)
        layout.addWidget(self.so2_grid_hi, 6, 1)
        layout.addWidget(QLabel('SO<sub>2</sub> Grid Step:'), 7, 0)
        self.so2_grid_step = QLineEdit()
        self.so2_grid_step.setText('5.0e17')
        self.so2_grid_step.setFixedSize(100, 20)
        layout.addWidget(self.so2_grid_step, 7, 1)

        # Add entries for the LDF grid
        layout.addWidget(QLabel('LDF Grid Low:'), 5, 2)
        self.ldf_grid_lo = QLineEdit()
        self.ldf_grid_lo.setText('0.0')
        self.ldf_grid_lo.setFixedSize(100, 20)
        layout.addWidget(self.ldf_grid_lo, 5, 3)
        layout.addWidget(QLabel('LDF Grid High:'), 6, 2)
        self.ldf_grid_hi = QLineEdit()
        self.ldf_grid_hi.setText('0.9')
        self.ldf_grid_hi.setFixedSize(100, 20)
        layout.addWidget(self.ldf_grid_hi, 6, 3)
        layout.addWidget(QLabel('LDF Grid Step:'), 7, 2)
        self.ldf_grid_step = QLineEdit()
        self.ldf_grid_step.setText('0.1')
        self.ldf_grid_step.setFixedSize(100, 20)
        layout.addWidget(self.ldf_grid_step, 7, 3)

        # Add an input for the save selection
        layout.addWidget(QLabel('Output File:'), 8, 0)
        self.save_path = QLineEdit()
        self.save_path.setFixedHeight(25)
        layout.addWidget(self.save_path, 8, 1, 1, 3)
        btn = QPushButton('Browse')
        btn.setFixedSize(70, 25)
        btn.clicked.connect(partial(browse, self, self.save_path,
                                    'save', "Text (*.txt)"))
        layout.addWidget(btn, 8, 4)

        # Add button to begin analysis
        self.start_btn = QPushButton('Begin!')
        self.start_btn.clicked.connect(partial(self.calc_ld_curves))
        self.start_btn.setFixedSize(90, 25)
        layout.addWidget(self.start_btn, 9, 1)

        # Add button to pause analysis
        self.save_btn = QPushButton('Save')
        self.save_btn.clicked.connect(partial(self.save_ld_curves))
        self.save_btn.setFixedSize(90, 25)
        self.save_btn.setEnabled(False)
        layout.addWidget(self.save_btn, 9, 2)

        # Load Curves =========================================================

        # Setup the main layout
        layout = QGridLayout(tab2)
        layout.setAlignment(Qt.AlignTop)

        # Add an input for the loading selection
        layout.addWidget(QLabel('Light Dilution\nCurve File:'), 0, 0)
        self.load_path = QLineEdit()
        self.load_path.setFixedHeight(25)
        layout.addWidget(self.load_path, 0, 1, 1, 3)
        btn = QPushButton('Browse')
        btn.setFixedSize(70, 25)
        btn.clicked.connect(partial(browse, self, self.load_path,
                                    'single', "Text (*.txt)"))
        layout.addWidget(btn, 0, 4)
        btn = QPushButton('Load')
        btn.setFixedSize(70, 25)
        btn.clicked.connect(self.load_ld_curves)
        layout.addWidget(btn, 0, 5)

        layout.addWidget(QHLine(), 1, 0, 1, 5)

        # Add an input for the iFit output files
        layout.addWidget(QLabel('iFit Output:\n(W1):'), 2, 0)
        self.ifit_1_path = QLineEdit()
        self.ifit_1_path.setFixedHeight(25)
        layout.addWidget(self.ifit_1_path, 2, 1, 1, 3)
        btn = QPushButton('Browse')
        btn.setFixedSize(70, 25)
        btn.clicked.connect(partial(browse, self, self.ifit_1_path,
                                    'single', "Comma separated (*.csv)"))
        layout.addWidget(btn, 2, 4)

        layout.addWidget(QLabel('iFit Output:\n(W2):'), 3, 0)
        self.ifit_2_path = QLineEdit()
        self.ifit_2_path.setFixedHeight(25)
        layout.addWidget(self.ifit_2_path, 3, 1, 1, 3)
        btn = QPushButton('Browse')
        btn.setFixedSize(70, 25)
        btn.clicked.connect(partial(browse, self, self.ifit_2_path,
                                    'single', "Comma separated (*.csv)"))
        layout.addWidget(btn, 3, 4)

        btn = QPushButton('Load')
        btn.setFixedSize(70, 25)
        btn.clicked.connect(self.load_ifit_data)
        layout.addWidget(btn, 2, 5, 2, 1)

# =============================================================================
#   Program outputs
# =============================================================================

    def _createOutput(self):
        """Create program output widgets."""
        # Generate the layout
        layout = QGridLayout(self.outputFrame)

        # Create a textbox to display the program messages
        self.logBox = QPlainTextEdit(self)
        self.logBox.setReadOnly(True)
        formatter = logging.Formatter('%(asctime)s - %(message)s', '%H:%M:%S')
        self.handler = QtHandler(self.updateLog)
        self.handler.setFormatter(formatter)
        logger.addHandler(self.handler)
        logger.setLevel(logging.INFO)
        layout.addWidget(self.logBox, 0, 0)

# =============================================================================
#   Graphs
# =============================================================================

    def _createGraphs(self):
        """Generate the graphs."""
        # Generate the graph layout and window
        layout = QGridLayout(self.graphFrame)
        pg.setConfigOptions(antialias=True)
        graphwin = pg.GraphicsLayoutWidget(show=True)

        # Make the graphs
        self.ax = graphwin.addPlot()

        self.ax.setDownsampling(mode='peak')
        self.ax.setClipToView(True)
        self.ax.showGrid(x=True, y=True)

        # Add axis labels
        self.ax.setLabel('left', 'SO<sub>2</sub> W2 (molec cm<sup>-2</sup>)')
        self.ax.setLabel('bottom', 'SO<sub>2</sub> W1 (molec cm<sup>-2</sup>)')

        # Create an order parameter to scale the graphs
        self.order = None

        # Add the graphs to the layout
        layout.addWidget(graphwin, 0, 0, 0, 0)

# =============================================================================
#   Program functions
# =============================================================================

    def calc_ld_curves(self):
        """Calculate Light Dilution curve data."""
        # Disable buttons
        self.start_btn.setEnabled(False)
        self.save_btn.setEnabled(False)

        # Pull the waveband data from the LD gui and pad for the initial fit
        self.widgetData['fit_lo'] = self.wb1_lo.value() - 1
        self.widgetData['fit_hi'] = self.wb2_hi.value() + 1

        # Grab the spectra type from the GUI
        self.widgetData['spec_type'] = self.spec_type.currentText()

        # Pull the waveband, SO2 and LDF grid info from the GUI
        ld_kwargs = {'wb1': [self.wb1_lo.value(), self.wb1_hi.value()],
                     'wb2': [self.wb2_lo.value(), self.wb2_hi.value()],
                     'so2_lims': [float(self.so2_grid_lo.text()),
                                  float(self.so2_grid_hi.text())],
                     'so2_step': float(self.so2_grid_step.text()),
                     'ldf_lims': [float(self.ldf_grid_lo.text()),
                                  float(self.ldf_grid_hi.text())],
                     'ldf_step': float(self.ldf_grid_step.text())}

        # Load the spectra to fit
        spec_fnames = self.spec_fnames.toPlainText().split('\n')
        dark_fnames = self.dark_fnames.toPlainText().split('\n')

        # Initialise the analysis worker
        self.ldThread = QThread()
        self.ldWorker = LDWorker(spec_fnames, dark_fnames, self.widgetData,
                                 ld_kwargs)
        self.ldWorker.moveToThread(self.ldThread)
        self.ldThread.started.connect(self.ldWorker.run)
        self.ldWorker.finished.connect(self.analysis_complete)
        self.ldWorker.data.connect(self.handle_data)
        self.ldWorker.finished.connect(self.ldThread.quit)
        self.ldWorker.finished.connect(self.ldWorker.deleteLater)
        self.ldThread.finished.connect(self.ldThread.deleteLater)
        self.ldThread.start()

    def handle_data(self, ld_results):
        """Handle the LD results."""
        self.ld_results = ld_results
        self.plot_ld_curves(ld_results)

    def analysis_complete(self):
        """Run when LD analysis is complete."""
        self.start_btn.setEnabled(True)
        self.save_btn.setEnabled(True)

    def save_ld_curves(self):
        """Save Light Dilution curve data."""
        if self.save_path.text() == '':
            filter = "Text (*.txt)"
            fname, _ = QFileDialog.getSaveFileName(self, 'Save As', '', filter)
        else:
            fname = self.save_path.text()

        header = 'LDF Curves generated by iFit. All SCDs in [molec/cm^2]\n' \
                 + f'W1: {self.wb1_lo.value()} - {self.wb1_hi.value()} nm\n' \
                 + f'W2: {self.wb2_lo.value()} - {self.wb2_hi.value()} nm\n' \
                 + 'LDF\tModel_SO2_SCD\tW1_SO2_SCD\tW1_SO2_Err\t' \
                 + 'W2_SO2_SCD\tW2_SO2_Err'
        np.savetxt(fname, self.ld_results, header=header)

        logger.info('Light dilution curve data saved!')

    def load_ld_curves(self):
        """Load the light dilution curve data."""
        if self.load_path.text() == '':
            filter = "Text (*.txt)"
            fname, _ = QFileDialog.getOpenFileName(self, 'Load', '', filter)
        else:
            fname = self.load_path.text()

        self.ld_results = np.loadtxt(fname)
        self.plot_ld_curves(self.ld_results)
        logger.info('Light dilution curve data loaded!')

    def load_ifit_data(self):
        """Load the light dilution curve data."""
        # Read in the iFit analysis results
        df1 = pd.read_csv(self.ifit_1_path.text(), comment='#')
        df2 = pd.read_csv(self.ifit_2_path.text(), comment='#')

        if self.order is None:
            max_val = np.max([np.nanmax(df1['SO2']), np.nanmax(df2['SO2'])])

            if ~np.isnan(max_val) and max_val > 1e6:
                self.order = int(np.ceil(np.log10(max_val))) - 1
                self.ax.setLabel(
                    'left',
                    'SO<sub>2</sub> W2 (molec cm<sup>-2</sup>) '
                    + f'(1e{self.order})'
                )
                self.ax.setLabel(
                    'bottom',
                    'SO<sub>2</sub> W1 (molec cm<sup>-2</sup>) '
                    + f'(1e{self.order})'
                )

            else:
                self.order = 0
                self.ax.setLabel(
                    'left', 'SO<sub>2</sub> W2 (molec cm<sup>-2</sup>)')
                self.ax.setLabel(
                    'bottom', 'SO<sub>2</sub> W1 (molec cm<sup>-2</sup>)')

        plotx = df1['SO2'] / 10**self.order
        ploty = df2['SO2'] / 10**self.order

        # Plot on the graph
        p0 = pg.mkPen(color='#1f77b4', width=0.5)
        line = self.ax.plot(plotx, ploty, pen=None, symbolPen=p0,
                            symbol='o', brush=None)
        line.setAlpha(0.75, False)

        logger.info('iFit data loaded!')

    def plot_ld_curves(self, ld_results):
        """Plot the light dilution curves."""
        # Clear the plot
        self.ax.clear()
        self.order = None

        # Pull out the unique LDF values
        ldf_grid = np.unique(ld_results[:, 0])

        # Check for large number in the time series. This is due to
        # a bug in pyqtgraph not displaying large numbers
        if self.order is None:
            max_val = np.max([np.nanmax(np.abs(ld_results[:, 2])),
                              np.nanmax(np.abs(ld_results[:, 4]))])

            # Calculate the required order and update the axes labels
            if ~np.isnan(max_val) and max_val > 1e6:
                self.order = int(np.ceil(np.log10(max_val))) - 1
                self.ax.setLabel(
                    'left',
                    'SO<sub>2</sub> W2 (molec cm<sup>-2</sup>) '
                    + f'(1e{self.order})'
                )
                self.ax.setLabel(
                    'bottom',
                    'SO<sub>2</sub> W1 (molec cm<sup>-2</sup>) '
                    + f'(1e{self.order})'
                )
            else:
                self.order = 0
                self.ax.setLabel(
                    'left', 'SO<sub>2</sub> W2 (molec cm<sup>-2</sup>)')
                self.ax.setLabel(
                    'bottom', 'SO<sub>2</sub> W1 (molec cm<sup>-2</sup>)')

        # Get the curve data for each LDF value
        legend = self.ax.addLegend()
        for i, ldf in enumerate(ldf_grid):
            row_idx = np.where(ld_results[:, 0] == ldf)[0]
            so2_scd_1 = ld_results[row_idx, 2]
            # so2_err_1 = ld_results[row_idx, 3]
            so2_scd_2 = ld_results[row_idx, 4]
            # so2_err_2 = ld_results[row_idx, 5]

            # Adjust for large numbers if neccissary
            if self.order is not None:
                so2_scd_1 = so2_scd_1 / 10**self.order
                so2_scd_2 = so2_scd_2 / 10**self.order

            # Plot!
            line = self.ax.plot(so2_scd_1, so2_scd_2,
                                pen=pg.mkPen(color=COLORS[i % 10], width=2.0))
            legend.addItem(line, name=f'LDF={ldf:.02f}')


# =============================================================================
# Useful functions
# =============================================================================

def browse(gui, widget, mode='single', filter=False):
    """Open file dialouge."""
    if not filter:
        filter = None
    else:
        filter = filter + ';;All Files (*)'

    if mode == 'single':
        fname, _ = QFileDialog.getOpenFileName(gui, 'Select File', '',
                                               filter)
        if fname != '':
            widget.setText(fname)

    elif mode == 'multi':
        fnames, _ = QFileDialog.getOpenFileNames(gui, 'Select Files', '',
                                                 filter)
        if fnames != []:
            widget.setText('\n'.join(fnames))

    elif mode == 'save':
        fname, _ = QFileDialog.getSaveFileName(gui, 'Save As', '', filter)
        if fname != '':
            widget.setText(fname)

    elif mode == 'folder':
        fname = QFileDialog.getExistingDirectory(gui, 'Select Foler')
        if fname != '':
            widget.setText(fname + '/')


# Create a worker to handle QThreads for light dilution analysis
class LDWorker(QObject):
    """Worker thread.

    Inherits from QRunnable to handler worker thread setup, signals and wrap-up

    Parameters
    ----------
    fn : function
        The function to run on the worker thread
    mode : str
        Flags which signals to use. Must be one of 'analyse' or 'acquire', for
        a spectral analysis or acquisition thread respectively

    Attributes
    ----------
    args : list
        Arguments to  pass to the function
    kwargs : dict
        Keyword arguments to pass to the function
    signals : WorkerSignals object
        The worker signals
    is_paused : bool
        State to show if the worker has been paused
    is_killed : bool
        State to show if the worker has been killed
    spec_fname : str
        File path to the last measured spectrum
    """

    # Define signals
    finished = Signal()
    data = Signal(np.ndarray)
    error = Signal(tuple)

    def __init__(self, spec_fnames, dark_fnames, widgetData, ld_kwargs):
        """Initialise."""
        super(QObject, self).__init__()

        # Create stopped and paused flags
        self.is_paused = False
        self.is_killed = False

        # Create a holder for the spectrum filepath
        self.spec_fnames = spec_fnames
        self.dark_fnames = dark_fnames
        self.widgetData = widgetData
        self.ld_kwargs = ld_kwargs

    def run(self):
        """Launch worker function."""
        try:
            self._run()
        except Exception:
            traceback.print_exc()
            exctype, value = sys.exc_info()[:2]
            self.error.emit((exctype, value, traceback.format_exc()))
        self.finished.emit()

    def _run(self):
        """Launch LD analysis from the GUI."""
        # Read in the spectra
        spectrum = average_spectra(self.spec_fnames,
                                   self.widgetData['spec_type'],
                                   self.widgetData['wl_calib'])

        if self.widgetData['dark_flag']:
            x, dark = average_spectra(self.dark_fnames,
                                      self.widgetData['spec_type'],
                                      self.widgetData['wl_calib'])
        else:
            dark = 0

        # Generate the analyser
        logger.info('Generating the iFit analyser...')
        self.analyser = self.generate_analyser()
        self.analyser.dark_spec = dark

        # Generate the light dilution curves
        logger.info('Beginning light dilution calculations')
        ld_results = generate_ld_curves(self.analyser, spectrum,
                                        **self.ld_kwargs)

        self.data.emit(ld_results)

    def generate_analyser(self):
        """Generate iFit analyser."""
        # Initialise the Parameters
        logger.info('Generating model analyser')
        self.params = Parameters()

        # Pull the parameters from the parameter table
        for line in self.widgetData['gas_params']:
            self.params.add(name=line[0], value=line[1], vary=line[2],
                            xpath=line[4], plume_gas=line[3])
        for i, line in enumerate(self.widgetData['bgpoly_params']):
            self.params.add(name=f'bg_poly{i}', value=line[0], vary=line[1])
        for i, line in enumerate(self.widgetData['offset_params']):
            self.params.add(name=f'offset{i}', value=line[0], vary=line[1])
        for i, line in enumerate(self.widgetData['shift_params']):
            self.params.add(name=f'shift{i}', value=line[0], vary=line[1])

        # Check if ILS is in the fit
        if self.widgetData['ils_mode'] == 'Manual':
            self.params.add('fwem', value=float(self.widgetData['fwem']),
                            vary=self.widgetData['fwem_fit'])
            self.params.add('k', value=float(self.widgetData['k']),
                            vary=self.widgetData['k_fit'])
            self.params.add('a_w', value=float(self.widgetData['a_w']),
                            vary=self.widgetData['a_w_fit'])
            self.params.add('a_k', value=float(self.widgetData['a_k']),
                            vary=self.widgetData['a_k_fit'])

        # Add the light dilution factor
        if self.widgetData['ldf_fit'] or self.widgetData['ldf'] != 0.0:
            self.params.add('LDF', value=float(self.widgetData['ldf']),
                            vary=self.widgetData['ldf_fit'])

        # Report fitting parameters
        logger.info(self.params.pretty_print(cols=['name', 'value', 'vary',
                                                   'xpath']))

        # Get the bad pixels
        if self.widgetData['bad_pixels'] != '':
            bad_pixels = [int(i) for i
                          in self.widgetData['bad_pixels'].split(',')]
        else:
            bad_pixels = []

        # Generate the analyser
        analyser = Analyser(params=self.params,
                            fit_window=[self.widgetData['fit_lo'],
                                        self.widgetData['fit_hi']],
                            frs_path=self.widgetData['frs_path'],
                            model_padding=self.widgetData['model_padding'],
                            model_spacing=self.widgetData['model_spacing'],
                            flat_flag=self.widgetData['flat_flag'],
                            flat_path=self.widgetData['flat_path'],
                            stray_flag=self.widgetData['stray_flag'],
                            stray_window=[self.widgetData['stray_lo'],
                                          self.widgetData['stray_hi']],
                            dark_flag=self.widgetData['dark_flag'],
                            ils_type=self.widgetData['ils_mode'],
                            ils_path=self.widgetData['ils_path'],
                            despike_flag=self.widgetData['despike_flag'],
                            spike_limit=self.widgetData['spike_limit'],
                            bad_pixels=bad_pixels)

        return analyser

    def pause(self):
        """Pause the analysis/acquisition."""
        if self.is_paused:
            self.is_paused = False
        else:
            self.is_paused = True

    def resume(self):
        """Resume the analysis/acquisition."""
        self.is_paused = False

    def stop(self):
        """Terminate the analysis/acquisition."""
        if self.is_paused:
            self.is_paused = False
        self.is_stopped = True


class QHLine(QFrame):
    """Horizontal line widget."""

    def __init__(self):
        """Initialise."""
        super(QHLine, self).__init__()
        self.setFrameShape(QFrame.HLine)
        self.setFrameShadow(QFrame.Sunken)


# Cliet Code
def main():
    """Start the main function."""
    # Create an instance of QApplication
    app = QApplication(sys.argv)

    app.setStyle("Fusion")

    # Use a palette to switch to dark colors:
    palette = QPalette()
    palette.setColor(QPalette.Window, QColor(53, 53, 53))
    palette.setColor(QPalette.WindowText, Qt.white)
    palette.setColor(QPalette.Base, QColor(25, 25, 25))
    palette.setColor(QPalette.AlternateBase, QColor(53, 53, 53))
    palette.setColor(QPalette.ToolTipBase, Qt.black)
    palette.setColor(QPalette.ToolTipText, Qt.white)
    palette.setColor(QPalette.Text, Qt.white)
    palette.setColor(QPalette.Button, QColor(53, 53, 53))
    palette.setColor(QPalette.Active, QPalette.Button, QColor(53, 53, 53))
    palette.setColor(QPalette.ButtonText, Qt.white)
    palette.setColor(QPalette.BrightText, Qt.red)
    palette.setColor(QPalette.Link, QColor(42, 130, 218))
    palette.setColor(QPalette.Highlight, QColor(42, 130, 218))
    palette.setColor(QPalette.HighlightedText, Qt.black)
    palette.setColor(QPalette.Disabled, QPalette.ButtonText, Qt.darkGray)
    app.setPalette(palette)

    # Show the GUI
    view = CalcFlux()
    view.show()

    # Execute the main loop
    sys.exit(app.exec_())


if __name__ == '__main__':
    main()<|MERGE_RESOLUTION|>--- conflicted
+++ resolved
@@ -23,16 +23,10 @@
                                QLabel, QTextEdit, QLineEdit, QPushButton,
                                QFileDialog, QScrollArea, QCheckBox, QSplitter,
                                QComboBox, QDoubleSpinBox, QTableWidget, QFrame,
-<<<<<<< HEAD
-                               QTableWidgetItem, QTabWidget, QMessageBox)
-
-from ifit.gui_functions import QTextEditLogger, DSpinBox, Widgets
-=======
                                QTableWidgetItem, QTabWidget, QMessageBox,
                                QPlainTextEdit)
 
 from ifit.gui_functions import DSpinBox, Widgets
->>>>>>> e44c7c52
 from ifit.parameters import Parameters
 from ifit.spectral_analysis import Analyser
 from ifit.load_spectra import average_spectra
