--- conflicted
+++ resolved
@@ -9,25 +9,15 @@
 import pyqtgraph as pg
 from datetime import datetime
 from functools import partial
-<<<<<<< HEAD
-from logging.handlers import RotatingFileHandler
-from PySide6.QtGui import QIcon, QPalette, QColor, QFont, QAction
-from PySide6.QtCore import Qt, QThreadPool, Slot, QThread
-=======
 from PySide6.QtGui import QIcon, QFont, QAction
 from PySide6.QtCore import Qt, QThread, Slot, Signal, QObject
->>>>>>> e44c7c52
 from PySide6.QtWidgets import (QMainWindow, QWidget, QApplication, QGridLayout,
                                QMessageBox, QLabel, QComboBox, QTextEdit,
                                QLineEdit, QPushButton, QProgressBar, QFrame,
                                QSplitter, QCheckBox, QSizePolicy, QSpacerItem,
                                QTabWidget, QFileDialog, QScrollArea,
                                QToolBar, QTableWidget, QHeaderView,
-<<<<<<< HEAD
-                               QTableWidgetItem)
-=======
                                QTableWidgetItem, QPlainTextEdit)
->>>>>>> e44c7c52
 
 from ifit.gui_functions import (Widgets, SpinBox, DSpinBox, ParamTable,
                                 AnalysisWorker, GPSWorker,
@@ -1914,71 +1904,8 @@
             plotpen = pg.mkPen('k', width=1)
             self.theme = 'Light'
 
-<<<<<<< HEAD
-    @Slot()
-    def changeThemeDark(self):
-        """Change theme to dark."""
-        darkpalette = QPalette()
-        darkpalette.setColor(QPalette.Window, QColor(53, 53, 53))
-        darkpalette.setColor(QPalette.WindowText, Qt.white)
-        darkpalette.setColor(QPalette.Base, QColor(25, 25, 25))
-        darkpalette.setColor(QPalette.AlternateBase, QColor(53, 53, 53))
-        darkpalette.setColor(QPalette.ToolTipBase, Qt.black)
-        darkpalette.setColor(QPalette.ToolTipText, Qt.white)
-        darkpalette.setColor(QPalette.Text, Qt.white)
-        darkpalette.setColor(QPalette.Button, QColor(53, 53, 53))
-        darkpalette.setColor(QPalette.Active, QPalette.Button,
-                             QColor(53, 53, 53))
-        darkpalette.setColor(QPalette.ButtonText, Qt.white)
-        darkpalette.setColor(QPalette.BrightText, Qt.red)
-        darkpalette.setColor(QPalette.Link, QColor(42, 130, 218))
-        darkpalette.setColor(QPalette.Highlight, QColor(42, 130, 218))
-        darkpalette.setColor(QPalette.HighlightedText, Qt.black)
-        darkpalette.setColor(QPalette.Disabled, QPalette.ButtonText,
-                             Qt.darkGray)
-        QApplication.instance().setPalette(darkpalette)
-
-        # Update graphs
-        self.graphwin.setBackground('k')
-        self.scopewin.setBackground('k')
-        pen = pg.mkPen('w', width=1)
-
-        for ax in self.plot_axes:
-            ax.getAxis('left').setPen(pen)
-            ax.getAxis('right').setPen(pen)
-            ax.getAxis('top').setPen(pen)
-            ax.getAxis('bottom').setPen(pen)
-            ax.getAxis('left').setTextPen(pen)
-            ax.getAxis('bottom').setTextPen(pen)
-        self.scope_ax.getAxis('left').setPen(pen)
-        self.scope_ax.getAxis('right').setPen(pen)
-        self.scope_ax.getAxis('top').setPen(pen)
-        self.scope_ax.getAxis('bottom').setPen(pen)
-
-    @Slot()
-    def changeThemeLight(self):
-        """Change theme to light."""
-        QApplication.instance().setPalette(self.style().standardPalette())
-        self.graphwin.setBackground('w')
-        self.scopewin.setBackground('w')
-        pen = pg.mkPen('k', width=1)
-
-        for ax in self.plot_axes:
-            ax.getAxis('left').setPen(pen)
-            ax.getAxis('right').setPen(pen)
-            ax.getAxis('top').setPen(pen)
-            ax.getAxis('bottom').setPen(pen)
-            ax.getAxis('left').setTextPen(pen)
-            ax.getAxis('bottom').setTextPen(pen)
-        self.scope_ax.getAxis('left').setPen(pen)
-        self.scope_ax.getAxis('right').setPen(pen)
-        self.scope_ax.getAxis('top').setPen(pen)
-        self.scope_ax.getAxis('bottom').setPen(pen)
-
-=======
         for graphwin in [self.graphwin, self.scopewin, self.mapwin]:
             graphwin.setBackground(bg_color)
->>>>>>> e44c7c52
 
         for ax in self.plot_axes + [self.scope_ax, self.map_ax]:
             ax.getAxis('left').setPen(plotpen)
